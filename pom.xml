<?xml version="1.0" encoding="UTF-8"?>
<!--
  ~ Copyright 2015 Google Inc.
  ~
  ~ Licensed under the Apache License, Version 2.0 (the "License");
  ~ you may not use this file except in compliance with the License.
  ~ You may obtain a copy of the License at
  ~
  ~     http://www.apache.org/licenses/LICENSE-2.0
  ~
  ~ Unless required by applicable law or agreed to in writing, software
  ~ distributed under the License is distributed on an "AS IS" BASIS,
  ~ WITHOUT WARRANTIES OR CONDITIONS OF ANY KIND, either express or implied.
  ~ See the License for the specific language governing permissions and
  ~ limitations under the License.
  -->

<project xmlns="http://maven.apache.org/POM/4.0.0"
         xmlns:xsi="http://www.w3.org/2001/XMLSchema-instance"
         xsi:schemaLocation="http://maven.apache.org/POM/4.0.0 http://maven.apache.org/maven-v4_0_0.xsd">
  <modelVersion>4.0.0</modelVersion>
  <parent>
    <groupId>org.sonatype.oss</groupId>
    <artifactId>oss-parent</artifactId>
    <version>7</version>
  </parent>

  <groupId>com.google.code.java-allocation-instrumenter</groupId>
  <artifactId>java-allocation-instrumenter</artifactId>
  <packaging>jar</packaging>
  <version>3.0-SNAPSHOT</version>

  <name>java-allocation-instrumenter</name>
  <description>
    A Java agent that rewrites bytecode to instrument allocation sites.
  </description>

  <inceptionYear>2009</inceptionYear>
  <url>https://github.com/google/allocation-instrumenter/</url>

  <organization>
    <name>Google, Inc.</name>
    <url>http://www.google.com</url>
  </organization>

  <developers>
    <developer>
      <name>Jeremy Manson</name>
      <organization>Google Inc.</organization>
    </developer>
  </developers>

  <licenses>
    <license>
      <name>The Apache Software License, Version 2.0</name>
      <url>http://www.apache.org/licenses/LICENSE-2.0.txt</url>
      <distribution>repo</distribution>
    </license>
  </licenses>

  <scm>
    <connection>scm:git:https://github.com/google/allocation-instrumenter.git</connection>
    <developerConnection>scm:git:git@github.com:google/allocation-instrumenter.git
    </developerConnection>
    <url>https://github.com/google/allocation-instrumenter/</url>
  </scm>

  <issueManagement>
    <system>Google Code Issue Tracking</system>
    <url>http://code.google.com/p/java-allocation-instrumenter/issues/list</url>
  </issueManagement>

  <properties>
    <project.build.sourceEncoding>UTF-8</project.build.sourceEncoding>
    <projectAsmVersion>6.0</projectAsmVersion>
    <gpg.skip>true</gpg.skip>
  </properties>

  <dependencies>
    <dependency>
      <groupId>org.ow2.asm</groupId>
      <artifactId>asm</artifactId>
      <version>${projectAsmVersion}</version>
    </dependency>
    <dependency>
      <groupId>org.ow2.asm</groupId>
      <artifactId>asm-analysis</artifactId>
      <version>${projectAsmVersion}</version>
    </dependency>
    <dependency>
      <groupId>org.ow2.asm</groupId>
      <artifactId>asm-commons</artifactId>
      <version>${projectAsmVersion}</version>
    </dependency>
    <dependency>
      <groupId>org.ow2.asm</groupId>
      <artifactId>asm-tree</artifactId>
      <version>${projectAsmVersion}</version>
    </dependency>
    <dependency>
      <groupId>org.ow2.asm</groupId>
      <artifactId>asm-util</artifactId>
      <version>${projectAsmVersion}</version>
    </dependency>
    <dependency>
      <groupId>org.ow2.asm</groupId>
      <artifactId>asm-xml</artifactId>
      <version>${projectAsmVersion}</version>
    </dependency>
    <dependency>
      <groupId>com.google.guava</groupId>
      <artifactId>guava</artifactId>
      <version>20.0</version>
    </dependency>
    <dependency>
      <groupId>junit</groupId>
      <artifactId>junit</artifactId>
      <version>3.8.2</version>
      <scope>test</scope>
    </dependency>
  </dependencies>

  <build>
    <defaultGoal>package</defaultGoal>
    <plugins>
      <!-- specify target Java version -->
      <plugin>
        <groupId>org.apache.maven.plugins</groupId>
        <artifactId>maven-compiler-plugin</artifactId>
        <version>3.6.1</version>
        <configuration>
          <source>1.6</source>
          <target>1.6</target>
        </configuration>
      </plugin>
      <!-- configure eclipse project -->
      <plugin>
        <groupId>org.apache.maven.plugins</groupId>
        <artifactId>maven-eclipse-plugin</artifactId>
        <version>2.10</version>
        <configuration>
          <downloadSources>true</downloadSources>
          <downloadJavadocs>true</downloadJavadocs>
          <workspace>../eclipse-ws/</workspace>
        </configuration>
      </plugin>
      <!-- define release properties -->
      <plugin>
        <groupId>org.apache.maven.plugins</groupId>
        <artifactId>maven-release-plugin</artifactId>
        <version>2.5.3</version>
        <configuration>
          <arguments>-DenableCiProfile=true</arguments>
        </configuration>
      </plugin>
      <!-- always attach sources -->
      <plugin>
        <groupId>org.apache.maven.plugins</groupId>
        <artifactId>maven-source-plugin</artifactId>
        <version>3.0.1</version>
        <executions>
          <execution>
            <id>attach-sources</id>
            <goals>
              <goal>jar</goal>
            </goals>
          </execution>
        </executions>
      </plugin>
      <!-- always attach javadoc -->
      <plugin>
        <groupId>org.apache.maven.plugins</groupId>
        <artifactId>maven-javadoc-plugin</artifactId>
        <version>2.10.4</version>
        <executions>
          <execution>
            <id>attach-javadocs</id>
            <goals>
              <goal>jar</goal>
            </goals>
          </execution>
        </executions>
        <configuration>
          <links>
            <link>http://docs.oracle.com/javase/8/docs/api/</link>
          </links>
          <version>true</version>
          <show>public</show>
        </configuration>
      </plugin>
<<<<<<< HEAD
      <!-- preprocess bootstrap method -->
      <plugin>
	<groupId>com.google.code.maven-replacer-plugin</groupId>
	<artifactId>replacer</artifactId>
	<version>1.5.3</version>
	 <executions>
          <execution>
            <phase>generate-sources</phase>
            <goals>
              <goal>replace</goal>
            </goals>
          </execution>
         </executions>
	 <configuration>
          <file>${project.basedir}/src/main/java/com/google/monitoring/runtime/instrumentation/Bootstrap.java.in</file>
          <outputFile>${project.build.directory}/generated-sources/java/com/google/monitoring/runtime/instrumentation/AllocationInstrumenterBootstrap.java</outputFile>
          <replacements>
            <replacement>
              <token>CLASS_NAME</token>
              <value>AllocationInstrumenter</value>
            </replacement>
            <replacement>
              <token>PACKAGE</token>
              <value>com.google.monitoring.runtime.instrumentation</value>
            </replacement>
            <replacement>
              <token>PATH_TO_CLASS</token>
              <value>com/google/monitoring/runtime/instrumentation</value>
            </replacement>
            <replacement>
              <token>PREMAIN_CLASS</token>
              <value>com.google.monitoring.runtime.instrumentation.AllocationInstrumenter</value>
            </replacement>
            <replacement>
              <token>GENERATOR</token>
              <value>https://github.com/google/allocation-instrumenter/blob/master/pom.xml</value>
            </replacement>
          </replacements>
        </configuration>
      </plugin>
      <plugin>
        <groupId>org.codehaus.mojo</groupId>
        <artifactId>build-helper-maven-plugin</artifactId>
        <version>3.0.0</version>
        <executions>
          <execution>
            <id>add-source</id>
            <phase>generate-sources</phase>
            <goals>
              <goal>add-source</goal>
            </goals>
            <configuration>
              <sources>
                <source>${project.build.directory}/generated-sources/java/</source>
              </sources>
            </configuration>
          </execution>
        </executions>
      </plugin>
      <!-- embed dependencies -->
=======
      <!-- shade Guava and ASM; strip module-info file from ASM -->
      <plugin>
        <groupId>org.apache.maven.plugins</groupId>
        <artifactId>maven-shade-plugin</artifactId>
        <version>3.1.0</version>
        <executions>
          <execution>
            <phase>package</phase>
            <goals><goal>shade</goal></goals>
          </execution>
        </executions>
        <configuration>
          <artifactSet>
            <includes>
              <include>org.ow2.asm:asm</include>
              <include>org.ow2.asm:asm-analysis</include>
              <include>org.ow2.asm:asm-commons</include>
              <include>org.ow2.asm:asm-tree</include>
              <include>org.ow2.asm:asm-util</include>
              <include>org.ow2.asm:asm-xml</include>
              <include>com.google.guava:guava</include>
            </includes>
	  </artifactSet>
	  <filters>
	    <filter>
	      <artifact>*:*</artifact>
	      <excludes>
		<exclude>META-INF/module-info.class</exclude>
	      </excludes>
	    </filter>
	  </filters>
	  <relocations>
	      <relocation>
		<pattern>com.google.common.</pattern>
		<shadedPattern>com.google.monitoring.runtime.instrumentation.common.</shadedPattern>
	      </relocation>
	      <relocation>
		<pattern>org.objectweb.asm.</pattern>
		<shadedPattern>com.google.monitoring.runtime.instrumentation.asm.</shadedPattern>
	      </relocation>
	    </relocations>
        </configuration>
      </plugin>
>>>>>>> 2dc0df06
      <plugin>
        <groupId>org.sonatype.plugins</groupId>
        <artifactId>jarjar-maven-plugin</artifactId>
        <version>1.9</version>
        <executions>
          <execution>
            <id>embed-jars</id>
            <phase>prepare-package</phase>
            <goals>
              <goal>jarjar</goal>
            </goals>
            <configuration>
              <rules>
                <keep>
                  <pattern>com.google.monitoring.runtime.instrumentation.common.collect.ComputingCache</pattern>
                  <pattern>com.google.monitoring.runtime.instrumentation.common.collect.ComputingConcurrentHashMap</pattern>
                  <pattern>com.google.monitoring.runtime.instrumentation.common.collect.ForwardingMap</pattern>
                  <pattern>com.google.monitoring.runtime.instrumentation.common.collect.MapMaker</pattern>
                  <pattern>com.google.monitoring.runtime.instrumentation.common.base.FunctionalEquivalence</pattern>
                  <pattern>com.google.monitoring.runtime.instrumentation.common.base.PairwiseEquivalence</pattern>
                  <pattern>com.google.monitoring.runtime.instrumentation.common.base.Supplier</pattern>
                  <pattern>com.google.monitoring.runtime.instrumentation.common.base.Suppliers</pattern>
                  <pattern>com.google.monitoring.runtime.instrumentation.common.primitives.Ints</pattern>
                  <pattern>com.google.monitoring.runtime.instrumentation.asm.**</pattern>
                  <pattern>com.google.monitoring.runtime.instrumentation.*</pattern>
               </keep>
              </rules>
            </configuration>
          </execution>
        </executions>
      </plugin>
      <!-- customize manifest -->
      <plugin>
        <groupId>org.apache.maven.plugins</groupId>
        <artifactId>maven-jar-plugin</artifactId>
        <version>3.0.2</version>
        <configuration>
          <archive>
            <manifestEntries>
              <Premain-Class>com.google.monitoring.runtime.instrumentation.AllocationInstrumenterBootstrap</Premain-Class>
              <Can-Redefine-Classes>true</Can-Redefine-Classes>
              <Can-Retransform-Classes>true</Can-Retransform-Classes>
              <Main-Class>NotSuitableAsMain</Main-Class>
            </manifestEntries>
          </archive>
        </configuration>
      </plugin>
      <plugin>
        <groupId>org.apache.maven.plugins</groupId>
        <artifactId>maven-gpg-plugin</artifactId>
        <version>1.6</version>
        <executions>
          <execution>
            <id>sign-artifacts</id>
            <phase>verify</phase>
            <goals>
              <goal>sign</goal>
            </goals>
          </execution>
        </executions>
      </plugin>
    </plugins>
  </build>

</project><|MERGE_RESOLUTION|>--- conflicted
+++ resolved
@@ -188,21 +188,20 @@
           <show>public</show>
         </configuration>
       </plugin>
-<<<<<<< HEAD
       <!-- preprocess bootstrap method -->
       <plugin>
-	<groupId>com.google.code.maven-replacer-plugin</groupId>
-	<artifactId>replacer</artifactId>
-	<version>1.5.3</version>
-	 <executions>
+        <groupId>com.google.code.maven-replacer-plugin</groupId>
+        <artifactId>replacer</artifactId>
+        <version>1.5.3</version>
+        <executions>
           <execution>
             <phase>generate-sources</phase>
             <goals>
               <goal>replace</goal>
             </goals>
           </execution>
-         </executions>
-	 <configuration>
+        </executions>
+        <configuration>
           <file>${project.basedir}/src/main/java/com/google/monitoring/runtime/instrumentation/Bootstrap.java.in</file>
           <outputFile>${project.build.directory}/generated-sources/java/com/google/monitoring/runtime/instrumentation/AllocationInstrumenterBootstrap.java</outputFile>
           <replacements>
@@ -248,8 +247,6 @@
           </execution>
         </executions>
       </plugin>
-      <!-- embed dependencies -->
-=======
       <!-- shade Guava and ASM; strip module-info file from ASM -->
       <plugin>
         <groupId>org.apache.maven.plugins</groupId>
@@ -293,7 +290,6 @@
 	    </relocations>
         </configuration>
       </plugin>
->>>>>>> 2dc0df06
       <plugin>
         <groupId>org.sonatype.plugins</groupId>
         <artifactId>jarjar-maven-plugin</artifactId>
